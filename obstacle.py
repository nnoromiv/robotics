import rclpy
from rclpy.node import Node
from sensor_msgs.msg import LaserScan
from geometry_msgs.msg import Twist
from rclpy.qos import QoSProfile, ReliabilityPolicy


<<<<<<< HEAD
MAX_RANGE = 0.15

class ObstacleAvoider(Node):
=======
class LaserNavigator(Node):
>>>>>>> 254e1ea1
    def __init__(self):
        super().__init__('reading_laser')
        
        # Initialize regions and twist message
        self.regions = {
            'right': 0,
            'fright': 0,
            'front1': 0,
            'front2': 0,
            'fleft': 0,
            'left': 0,
        }
        self.twist_msg = None

        # Set up QoS profile (with 'best effort' reliability policy)
        qos = QoSProfile(depth=10, reliability=ReliabilityPolicy.BEST_EFFORT)
        
        # Create publisher for velocity commands
        self.pub = self.create_publisher(Twist, '/cmd_vel', 10)
        
        # Create subscription to laser topic
        self.sub = self.create_subscription(LaserScan, '/scan', self.clbk_laser, qos)
        
        # Create a timer for periodic publishing
        timer_period = 0.2  # seconds
        self.timer = self.create_timer(timer_period, self.timer_callback)

    def timer_callback(self):
        if self.twist_msg:
            self.pub.publish(self.twist_msg)

    def clbk_laser(self, msg):
        # Update regions based on LIDAR data
        self.regions = {
            'front1': self.find_nearest(msg.ranges[0:5]),
            'front2': self.find_nearest(msg.ranges[355:360]),
            'right': self.find_nearest(msg.ranges[265:275]),
            'fright': self.find_nearest(msg.ranges[310:320]),
            'fleft': self.find_nearest(msg.ranges[40:50]),
            'left': self.find_nearest(msg.ranges[85:95])
        }
        # Update twist message with movement decision
        self.twist_msg = self.movement()

    def find_nearest(self, lst):
        # Exclude zero distances and find minimum
        filtered_list = filter(lambda item: item > 0.0, lst)
        return min(min(filtered_list, default=1), 10)

    def movement(self):
        # Create a Twist message for movement
        msg = Twist()
        
        # Check front regions for obstacles and decide on motion
        print("Min distance in front region:", self.regions['front1'], self.regions['front2'])
        if self.regions['front1'] < 0.4 or self.regions['front2'] < 0.4:
            msg.linear.x = 0.05
            msg.angular.z = -1.0
            return msg
        else:
            msg.linear.x = 0.1
            msg.angular.z = 0.0
            return msg

    def stop(self):
        # Publish a stop command
        msg = Twist()
        msg.linear.x = 0.0
        msg.angular.z = 0.0
        self.pub.publish(msg)

def main():
    # Initialize rclpy and create the node
    rclpy.init()
    laser_navigator = LaserNavigator()

    # Run and handle keyboard interrupts
    try:
        rclpy.spin(laser_navigator)
    except KeyboardInterrupt:
        laser_navigator.stop()
    finally:
        # Clean up
        laser_navigator.destroy_timer(laser_navigator.timer)
        laser_navigator.destroy_node()
        rclpy.shutdown()

if __name__ == '__main__':
    main()<|MERGE_RESOLUTION|>--- conflicted
+++ resolved
@@ -2,16 +2,11 @@
 from rclpy.node import Node
 from sensor_msgs.msg import LaserScan
 from geometry_msgs.msg import Twist
-from rclpy.qos import QoSProfile, ReliabilityPolicy
 
 
-<<<<<<< HEAD
 MAX_RANGE = 0.15
 
 class ObstacleAvoider(Node):
-=======
-class LaserNavigator(Node):
->>>>>>> 254e1ea1
     def __init__(self):
         super().__init__('reading_laser')
         
